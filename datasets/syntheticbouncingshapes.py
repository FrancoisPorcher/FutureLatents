"""Synthetic shapes datasets.

- ``SyntheticBouncingShapesVideo``: generates short synthetic videos with two
  moving shapes (a red square bouncing on borders, and a blue disk following a
  circular trajectory). Frames are returned as uint8 ``[T, C, H, W]``.
- ``SyntheticBouncingShapesImage``: generates single RGB images where the
  square and disk are placed at random valid positions. Returned samples expose
  an ``"image"`` tensor with shape ``[C, H, W]`` alongside supervision
  metadata.
"""

from __future__ import annotations

from typing import Dict, Any

import numpy as np
import torch
from torch.utils.data import Dataset
from PIL import Image, ImageDraw


class SyntheticBouncingShapesVideo(Dataset):
    """Dataset producing synthetic videos from config.

    Mirrors the config-driven pattern used in ``Kinetics400``: pass a
    dataset-specific config object and read parameters from it.
    Expected config keys (after uppercasing by the loader):
    - ``N_FRAME``: number of frames
    - ``LENGTH``: number of samples to expose via ``__len__``
    - ``IMAGE_SIZE``: height/width in pixels
    - ``SQUARE_SIZE``: edge length of the square
    - ``SQUARE_INIT``: [x0, y0] top-left initial position (floats)
    - ``SQUARE_VEL``: [vx, vy] velocity in px/frame (floats)
    - ``DISK_RADIUS``: radius of the disk
    """

    def __init__(self, config) -> None:
        self.config = config

        # Read parameters from config (following kinetics_400 style)
        self.n_frame = int(config.N_FRAME)
        # Dataset length is configurable; default to 4 if unspecified
        self.length = int(getattr(config, "LENGTH", 4))
        self.image_size = int(config.IMAGE_SIZE)
        self.square_size = int(config.SQUARE_SIZE)
        # Lists from YAML become ListConfig -> cast to floats
        self.square_init = (
            float(config.SQUARE_INIT[0]),
            float(config.SQUARE_INIT[1]),
        )
        self.square_vel = (
            float(config.SQUARE_VEL[0]),
            float(config.SQUARE_VEL[1]),
        )
        self.disk_radius = int(config.DISK_RADIUS)

        # Randomness source
        #
        # We intentionally rely on NumPy's *global* RNG rather than keeping a
        # ``RandomState`` instance on the dataset.  PyTorch's ``DataLoader``
        # automatically seeds the global NumPy generator for each worker.  A
        # per-instance ``RandomState`` would be cloned with identical state in
        # every worker process, producing the exact same "random" video on
        # different workers.  Using the global RNG avoids this behaviour while
        # still allowing users to control determinism via ``numpy.random.seed``.

    def __len__(self) -> int:
        return self.length

    def __getitem__(self, idx: int) -> Dict[str, Any]:
        # Generate a fresh random sample each time
        sample = self._generate_video_random()
        video = sample["video"]
        centers_px = sample["centers_px"]
        t, c, h, w = video.shape
        return {
            "video": video,               # [T, C, H, W] uint8
            "index": idx,
            "label": "synthetic_bounce_circle",
            "video_path": "synthetic://bouncing_square_circle",
            "n_frames_original_video": t,
            "n_frames": t,
            "C_original": c,
            "H_original": h,
            "W_original": w,
            "padded": False,
            # Supervision targets: absolute pixel centers per frame
            # Shape: dict of tensors with shape [T, 2] storing (x, y) in pixels
            "centers_px": centers_px,
        }

    # ---------------------------
    # Generation helpers
    # ---------------------------
    def _generate_video_random(self) -> Dict[str, Any]:
        T = self.n_frame
        size = self.image_size
        sq = self.square_size
        r = self.disk_radius

        # Sample random initial square position uniformly in the valid range
        xmin, ymin = 0.0, 0.0
        xmax, ymax = float(size - sq), float(size - sq)
        # Sample random initial square position uniformly in the valid range.
        #
        # ``numpy.random`` is seeded automatically for each ``DataLoader``
        # worker, ensuring different workers generate independent sequences.
        x = float(np.random.uniform(xmin, xmax))
        y = float(np.random.uniform(ymin, ymax))
        vx, vy = self.square_vel

        cx0, cy0 = size / 2.0, size / 2.0
        R = (size / 2.0) - r - 8.0  # keep disk within borders
        # Random initial phase for the circular trajectory
        theta0 = float(np.random.uniform(0.0, 2 * np.pi))

        frames: list[Image.Image] = []
        # Accumulate absolute pixel centers for each object at every frame.
        # We use integer pixel indices in (x, y) order, within [0, size-1].
        square_centers = np.zeros((T, 2), dtype=np.int64)
        disk_centers = np.zeros((T, 2), dtype=np.int64)
        for t in range(T):
            # Update square position with elastic wall bounces
            x += vx
            y += vy
            if x < xmin:
                x = xmin
                vx = -vx
            elif x > xmax:
                x = xmax
                vx = -vx
            if y < ymin:
                y = ymin
                vy = -vy
            elif y > ymax:
                y = ymax
                vy = -vy

            # Render frame
            img = Image.new("RGB", (size, size), (20, 20, 20))
            draw = ImageDraw.Draw(img)

            # Bouncing square
            xi, yi = int(round(x)), int(round(y))
            draw.rectangle([xi, yi, xi + sq, yi + sq], fill=(200, 50, 50))
            # Square center (absolute px). If sq is odd, rounding picks nearest px.
            square_cx = int(round(xi + sq / 2.0))
            square_cy = int(round(yi + sq / 2.0))
            # Clamp to valid image bounds just in case of edge rounding
            square_cx = int(np.clip(square_cx, 0, size - 1))
            square_cy = int(np.clip(square_cy, 0, size - 1))
            square_centers[t] = (square_cx, square_cy)

            # Disk along circular trajectory
            theta = theta0 + 2 * np.pi * (t / T)
            cx = int(round(cx0 + R * np.cos(theta)))
            cy = int(round(cy0 + R * np.sin(theta)))
            draw.ellipse([cx - r, cy - r, cx + r, cy + r], fill=(50, 180, 250))
            # Disk center is directly (cx, cy) in absolute pixels
            cx = int(np.clip(cx, 0, size - 1))
            cy = int(np.clip(cy, 0, size - 1))
            disk_centers[t] = (cx, cy)

            frames.append(img)

        # Convert list of PIL images -> [T, H, W, C] uint8 -> [T, C, H, W]
        arr = np.stack([np.array(f, dtype=np.uint8) for f in frames], axis=0)
        tensor = torch.from_numpy(arr).permute(0, 3, 1, 2).contiguous()

        centers_px: Dict[str, torch.Tensor] = {
            # [T, 2] with (x, y) absolute pixel indices
            "square": torch.from_numpy(square_centers),
            "disk": torch.from_numpy(disk_centers),
        }

        # Return a compact, well-structured dictionary
        return {
            "video": tensor,           # [T, C, H, W] uint8
            "centers_px": centers_px, # dict[name]->[T,2] (x,y) in pixels
        }


class SyntheticBouncingShapesImage(Dataset):
    """Dataset producing single-frame images with randomly placed shapes.

    The square and disk are positioned uniformly at random within valid
    borders so that the full shapes fit inside the image. Returned samples
    contain an ``image`` tensor (``[C, H, W]`` uint8) together with absolute
    pixel centers for each shape.

    Expected config keys (after uppercasing by the loader):
    - ``LENGTH``: number of samples to expose via ``__len__``
    - ``IMAGE_SIZE``: height/width in pixels
    - ``SQUARE_SIZE``: edge length of the square
    - ``DISK_RADIUS``: radius of the disk
    """

    def __init__(self, config) -> None:
        self.config = config
        # Dataset length is configurable; default to 4 if unspecified
        self.length = int(getattr(config, "LENGTH", 4))
        self.image_size = int(config.IMAGE_SIZE)
        self.square_size = int(config.SQUARE_SIZE)
        self.disk_radius = int(config.DISK_RADIUS)

    def __len__(self) -> int:
        return self.length

    def __getitem__(self, idx: int) -> Dict[str, Any]:
        sample = self._generate_image_random()
        image = sample["image"]  # [C, H, W]
        centers_px = sample["centers_px"]  # dict[name]->[2]
        c, h, w = image.shape
        return {
            "image": image,               # [C, H, W] uint8 image tensor
            "index": idx,
            "label": "synthetic_random_shapes_image",
            "image_path": "synthetic://random_square_circle_image",
            "channels": c,
            "height": h,
            "width": w,
            "padded": False,
            # Supervision targets: absolute pixel centers (x, y)
            "centers_px": centers_px,
        }

    def _generate_image_random(self) -> Dict[str, Any]:
        size = self.image_size
        sq = self.square_size
        r = self.disk_radius

        # Sample square top-left uniformly where it fully fits
        xmin, ymin = 0.0, 0.0
        xmax, ymax = float(size - sq), float(size - sq)
        x = float(np.random.uniform(xmin, xmax))
        y = float(np.random.uniform(ymin, ymax))

        # Sample disk center uniformly where it fully fits
        cx = float(np.random.uniform(r, size - r))
        cy = float(np.random.uniform(r, size - r))

        # Render image
        img = Image.new("RGB", (size, size), (20, 20, 20))
        draw = ImageDraw.Draw(img)

        # Square
        xi, yi = int(round(x)), int(round(y))
        draw.rectangle([xi, yi, xi + sq, yi + sq], fill=(200, 50, 50))
        square_cx = int(round(xi + sq / 2.0))
        square_cy = int(round(yi + sq / 2.0))
        square_cx = int(np.clip(square_cx, 0, size - 1))
        square_cy = int(np.clip(square_cy, 0, size - 1))

        # Disk
        cxi = int(round(cx))
        cyi = int(round(cy))
        draw.ellipse([cxi - r, cyi - r, cxi + r, cyi + r], fill=(50, 180, 250))
        cxi = int(np.clip(cxi, 0, size - 1))
        cyi = int(np.clip(cyi, 0, size - 1))

        # Convert to tensor [C, H, W]
        arr = np.array(img, dtype=np.uint8)  # [H, W, C]
        tensor = torch.from_numpy(arr).permute(2, 0, 1).contiguous()  # [C,H,W]

        centers_px: Dict[str, torch.Tensor] = {
            "square": torch.tensor([square_cx, square_cy], dtype=torch.int64),
            "disk": torch.tensor([cxi, cyi], dtype=torch.int64),
        }

        return {
<<<<<<< HEAD
            "image": tensor,           # [1, C, H, W] uint8
            "centers_px": centers_px, # dict[name]->[1,2]
=======
            "image": tensor,           # [C, H, W] uint8
            "centers_px": centers_px, # dict[name]->[2]
>>>>>>> 73fca3a2
        }


__all__ = [
    "SyntheticBouncingShapesVideo",
    "SyntheticBouncingShapesImage",
]<|MERGE_RESOLUTION|>--- conflicted
+++ resolved
@@ -268,13 +268,8 @@
         }
 
         return {
-<<<<<<< HEAD
-            "image": tensor,           # [1, C, H, W] uint8
-            "centers_px": centers_px, # dict[name]->[1,2]
-=======
             "image": tensor,           # [C, H, W] uint8
             "centers_px": centers_px, # dict[name]->[2]
->>>>>>> 73fca3a2
         }
 
 
