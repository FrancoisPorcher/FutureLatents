"""Utilities for training FutureLatents models.

This module defines a small ``Trainer`` class that provides convenience
wrappers around the typical PyTorch training loop.  It purposefully keeps the
implementation lightweight so that it can serve as a starting point for more
feature rich trainers in the future.
"""

from __future__ import annotations

from dataclasses import dataclass
from pathlib import Path
from typing import Iterable, Optional, Callable, Dict, Any
import contextlib
import time

import torch
import torch.nn.functional as F
from accelerate import Accelerator
from accelerate.utils import tqdm
import logging
import wandb


def get_criterion(name: str) -> Callable[[torch.Tensor, torch.Tensor], torch.Tensor]:
    """Return a loss function given its name.

    Parameters
    ----------
    name:
        Name of the loss. Currently supports ``"mse"`` and ``"l1"``.
    """

    loss_map = {"mse": F.mse_loss, "l1": F.l1_loss}
    try:
        return loss_map[name.lower()]
    except KeyError as exc:  # pragma: no cover - config error
        raise ValueError("LOSS must be 'mse' or 'l1'") from exc


@dataclass
class TrainState:
    """Container for tracking training state."""

    # Progress
    epoch: int = 0                      # 0-based
    step: int = 0                       # global optimization steps (after grad accumulation)
    micro_step: int = 0                 # raw batches seen (before accumulation)

    # Timing
    wall_time_start: float = 0.0        # set at trainer init
    wall_time_total: float = 0.0        # cumulative seconds

    # ------------------------------------------------------------------
    # Mutators
    # ------------------------------------------------------------------
    def increment_epoch(self) -> None:
        """Advance the epoch counter by one."""
        self.epoch += 1

    def increment_step(self) -> None:
        """Advance the optimisation step counter by one."""
        self.step += 1

    def increment_micro_step(self) -> None:
        """Advance the raw micro step counter by one."""
        self.micro_step += 1

    def start_timer(self) -> None:
        """Record the wall time start."""
        self.wall_time_start = time.time()

    def update_wall_time(self) -> None:
        """Update the cumulative wall time."""
        self.wall_time_total = time.time() - self.wall_time_start



class Trainer:
    """Basic PyTorch training helper.

    Parameters
    ----------
    model:
        The ``nn.Module`` to optimise.
    optimizer:
        Optimiser responsible for updating the model parameters.
    scheduler:
        Optional learning rate scheduler stepped after each optimisation step.
    max_grad_norm:
        If specified, clip gradients to this maximum L2 norm.
    max_grad_value:
        If specified, clip gradients to this maximum absolute value.
    config:
        Configuration object holding training and evaluation parameters.
    """

    def __init__(
        self,
        model: torch.nn.Module,
        optimizer: torch.optim.Optimizer,
        config: object,
        train_dataloader: Optional[Iterable[dict]] = None,
        val_dataloader: Optional[Iterable[dict]] = None,
        checkpoint_dir: Optional[Path] = None,
        scheduler: Optional[torch.optim.lr_scheduler.LRScheduler] = None,
        accelerator: Optional[Accelerator] = None,
        logger: Optional[logging.Logger] = None,
        debug: bool = False,
        dump_dir: Optional[Path] = None,
    ) -> None:
        self.accelerator = accelerator
        self.model = model
        self.optimizer = optimizer
        self.scheduler = scheduler
        self.state = TrainState()
        self.state.start_timer()
        self.logger = logger or logging.getLogger(__name__)
        self.debug = debug
        self.dump_dir = Path(dump_dir) if dump_dir is not None else None
        self.config = config
        # Persist common runtime objects
        self.train_dataloader = train_dataloader
        self.val_dataloader = val_dataloader
        self.checkpoint_dir = Path(checkpoint_dir) if checkpoint_dir is not None else None
        # Evaluation parameters
        self.eval_every = int(config.EVALUATION.EVAL_EVERY)
        self.eval_first = bool(config.EVALUATION.EVAL_FIRST)
        
        # Training parameters
        self.epochs = int(config.TRAINING.EPOCHS) if not self.debug else 1
        self.max_grad_norm = config.TRAINING.MAX_GRAD_NORM
        self.max_grad_value = config.TRAINING.MAX_GRAD_VALUE
        self.criterion_name = str(config.TRAINING.LOSS).lower()
        self.criterion = get_criterion(self.criterion_name)
        self.save_every = int(config.TRAINING.SAVE_EVERY)
        

        if self.max_grad_norm is None and self.max_grad_value is None:
            raise ValueError(
                "Either MAX_GRAD_NORM or MAX_GRAD_VALUE must be specified in the config"
            )
        if self.max_grad_norm is not None and self.max_grad_value is not None:
            raise ValueError(
                "Only one of MAX_GRAD_NORM or MAX_GRAD_VALUE may be specified"
        )

    # ------------------------------------------------------------------
    # Training utilities
    # ------------------------------------------------------------------
    def train_step(self, batch: dict) -> float:
        """Perform a single optimisation step."""

        self.model.train()
        if self.accelerator is None:
            raise NotImplementedError(
                "Trainer.train_step() requires an accelerator."
            )
        self.state.increment_micro_step()
        with self.accelerator.accumulate(self.model):
            with self.accelerator.autocast():
                outputs = self.model(batch, return_norms=self.debug)
                if self.debug:
                    prediction, target, norms = outputs
                else:
                    prediction, target = outputs
                    norms = None
                loss = self.criterion(prediction, target)
            self.accelerator.backward(loss)
            # Only clip gradients on real optimisation steps (post accumulation)
            if self.accelerator.sync_gradients:
                if self.max_grad_norm is not None:
                    self.accelerator.clip_grad_norm_(
                        self.model.parameters(), self.max_grad_norm
                    )
                if self.max_grad_value is not None:
                    self.accelerator.clip_grad_value_(
                        self.model.parameters(), self.max_grad_value
                    )
            self.optimizer.step()
            if self.scheduler is not None:
                self.scheduler.step()
            self.optimizer.zero_grad()

        loss_value = loss.detach()
        if self.accelerator.num_processes > 1:
            loss_value = self.accelerator.gather(loss_value).mean()
        # Log and advance the global step only on real optimisation steps
        if self.accelerator.sync_gradients:
            if wandb.run is not None and self.accelerator.is_main_process:
                lr = self.optimizer.param_groups[0]["lr"]
                wandb.log(
                    {f"train/{self.criterion_name}_loss": loss_value.item(), "train/lr": lr},
                    step=self.state.step,
                )
<<<<<<< HEAD
            self.state.step += 1
=======
            self.state.increment_step()
        self.state.update_wall_time()
        if self.debug and self.dump_dir is not None:
            self._dump_norms(norms)
>>>>>>> 26467c8e
        return loss_value.item()



    def train_epoch(
        self,
    ) -> float:
        """Iterate over ``dataloader`` once, log metrics and return the mean loss."""

        total_loss = 0.0
        disable = (
            self.accelerator is not None
            and not self.accelerator.is_main_process
        )
        progress_bar = tqdm(
            self.train_dataloader,
            disable=disable,
            desc=f"Epoch {self.state.epoch + 1}",
        )
        for batch in progress_bar:
            total_loss += self.train_step(batch)
            progress_bar.set_postfix(
                {f"{self.criterion_name}_loss": total_loss / max(progress_bar.n, 1)},
                refresh=False,
            )
            if self.debug and progress_bar.n >= 10:
                break
        mean_loss = total_loss / max(progress_bar.n, 1)
        if wandb.run is not None and (
            self.accelerator is None or self.accelerator.is_main_process
        ):
            wandb.log({f"train/avg_{self.criterion_name}_loss": mean_loss}, step=self.state.step)
        return mean_loss

    # ------------------------------------------------------------------
    # Evaluation
    # ------------------------------------------------------------------
    @torch.no_grad()
    def run_evaluation():
        pass
    
    # ------------------------------------------------------------------
    # Visualisation utilities
    # ------------------------------------------------------------------
    @torch.no_grad()
    def visualise(self) -> None:
        pass

    # ------------------------------------------------------------------
    # Checkpoint utilities
    # ------------------------------------------------------------------
    def save_checkpoint(self) -> None:
        pass


    # ------------------------------------------------------------------
    # High level API
    # ------------------------------------------------------------------
    def fit(self):
        if self.eval_first:
            self.run_evaluation()
        for _ in range(self.state.epoch, self.epochs):
            self.train_epoch()
            self.state.increment_epoch()
            self.run_evaluation()
            self.save_checkpoint()
        self.run_evaluation()
            
class DeterministicTrainer(Trainer):
    """Trainer variant for deterministic models."""

    def __init__(
        self,
        model: torch.nn.Module,
        optimizer: torch.optim.Optimizer,
        config: object,
        train_dataloader: Optional[Iterable[dict]] = None,
        val_dataloader: Optional[Iterable[dict]] = None,
        checkpoint_dir: Optional[Path] = None,
        scheduler: Optional[torch.optim.lr_scheduler.LRScheduler] = None,
        accelerator: Optional[Accelerator] = None,
        logger: Optional[logging.Logger] = None,
        debug: bool = False,
        dump_dir: Optional[Path] = None,
    ) -> None:
        super().__init__(
            model=model,
            optimizer=optimizer,
            config=config,
            train_dataloader=train_dataloader,
            val_dataloader=val_dataloader,
            checkpoint_dir=checkpoint_dir,
            scheduler=scheduler,
            accelerator=accelerator,
            logger=logger,
            debug=debug,
            dump_dir=dump_dir,
        )


__all__ = ["Trainer", "TrainState", "DeterministicTrainer", "get_criterion"]<|MERGE_RESOLUTION|>--- conflicted
+++ resolved
@@ -193,14 +193,8 @@
                     {f"train/{self.criterion_name}_loss": loss_value.item(), "train/lr": lr},
                     step=self.state.step,
                 )
-<<<<<<< HEAD
-            self.state.step += 1
-=======
             self.state.increment_step()
         self.state.update_wall_time()
-        if self.debug and self.dump_dir is not None:
-            self._dump_norms(norms)
->>>>>>> 26467c8e
         return loss_value.item()
 
 
