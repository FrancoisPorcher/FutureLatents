--- conflicted
+++ resolved
@@ -142,7 +142,6 @@
         latents = self.encode_inputs(batch)  # [B, D, T, H, W]
         if self.normalize_embeddings:
             latents = F.normalize(latents, dim=1)
-        breakpoint()
         context_latents, target_latents = self.split_latents(latents)  # [B, D, n, H, W], [B, D, T-n, H, W]
         context_latents = rearrange(context_latents, "b d t h w -> b (t h w) d")
         target_latents = rearrange(target_latents, "b d t h w -> b (t h w) d")
@@ -156,19 +155,8 @@
 
         if self.flow_transformer is None:
             raise RuntimeError("Flow transformer is not initialised")
-<<<<<<< HEAD
-        prediction = self.flow_transformer(
-            context_latents, noisy_target_latents, timesteps
-        )
-        print("noise.shape", noise.shape)
-        print(f"noisy latent shape {noisy_target_latents.shape}")
-        
-        breakpoint()
-        return prediction, noise
-=======
         prediction = self.flow_transformer(context_latents, xt, timesteps)
         return prediction, velocity
->>>>>>> 0cf443c6
 
     # ------------------------------------------------------------------
     # Introspection helpers
