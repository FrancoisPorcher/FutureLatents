"""Utilities for constructing optional backbone encoders."""

from typing import Any, Tuple

import logging
from transformers import AutoModel, AutoVideoProcessor

logger = logging.getLogger(__name__)


def build_backbone(backbone_cfg: Any) -> Tuple[Any, Any]:
    """Construct the optional backbone encoder and preprocessor.

    Returns a tuple ``(encoder, preprocessor)``. When no backbone is
    configured (e.g., missing or empty configuration), both are ``None``.
    """
    if backbone_cfg is None:
        logger.info("No backbone configuration provided; using cached latents only")
        return None, None
<<<<<<< HEAD
    else:
        backbone_type = backbone_cfg.BACKBONE_TYPE
        if backbone_type == "vjepa2":
            hf_repo = backbone_cfg.get("HF_REPO")
            encoder = AutoModel.from_pretrained(hf_repo)
            # AutoVideoProcessor also covers many video/image processors on HF
            preprocessor = AutoVideoProcessor.from_pretrained(hf_repo)
            return encoder, preprocessor
=======

    backbone_type = backbone_cfg.BACKBONE_TYPE.lower()

    if backbone_type == "vjepa2":
        hf_repo = backbone_cfg.get("HF_REPO")
        logger.info("Loading '%s' backbone from %s", backbone_type, hf_repo)
        encoder = AutoModel.from_pretrained(hf_repo)
        # AutoVideoProcessor also covers many video/image processors on HF
        preprocessor = AutoVideoProcessor.from_pretrained(hf_repo)
        return encoder, preprocessor

    logger.warning("Unknown backbone type '%s'; no encoder will be loaded", backbone_type)
    return None, None
>>>>>>> 6d48f0cf
<|MERGE_RESOLUTION|>--- conflicted
+++ resolved
@@ -17,16 +17,6 @@
     if backbone_cfg is None:
         logger.info("No backbone configuration provided; using cached latents only")
         return None, None
-<<<<<<< HEAD
-    else:
-        backbone_type = backbone_cfg.BACKBONE_TYPE
-        if backbone_type == "vjepa2":
-            hf_repo = backbone_cfg.get("HF_REPO")
-            encoder = AutoModel.from_pretrained(hf_repo)
-            # AutoVideoProcessor also covers many video/image processors on HF
-            preprocessor = AutoVideoProcessor.from_pretrained(hf_repo)
-            return encoder, preprocessor
-=======
 
     backbone_type = backbone_cfg.BACKBONE_TYPE.lower()
 
@@ -39,5 +29,4 @@
         return encoder, preprocessor
 
     logger.warning("Unknown backbone type '%s'; no encoder will be loaded", backbone_type)
-    return None, None
->>>>>>> 6d48f0cf
+    return None, None