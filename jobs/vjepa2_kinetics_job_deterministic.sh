--- conflicted
+++ resolved
@@ -45,8 +45,4 @@
 # Use Slurm’s task count to drive accelerate; let Slurm place tasks
 # Redirect stderr to stdout so evaluation logs go to the .out file
 accelerate launch --num_processes 8 --num_machines 1 -m src.main \
-<<<<<<< HEAD
---config_path "$CONFIG_PATH"
-=======
 --config_path "$CONFIG_PATH" 2>&1
->>>>>>> 85feee70
