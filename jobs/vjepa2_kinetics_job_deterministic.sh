#!/bin/bash
<<<<<<< HEAD
#SBATCH --job-name=vjepa2_kinetics_deterministic
#SBATCH --nodes=1
#SBATCH --ntasks-per-node=8
#SBATCH --gpus-per-node=8
#SBATCH --time=48:00:00
=======
## Set up Slurm job
# Use the config name as the job name so %x expands correctly in filenames
#SBATCH --job-name=vjepa2_kinetics_400_deterministic
#SBATCH --nodes=1
#SBATCH --ntasks-per-node=8
#SBATCH --gpus-per-node=8
#SBATCH --time=24:00:00
#SBATCH --partition=gpu
# Save stdout and stderr in the submission directory before moving them
# to the experiment folder
#SBATCH --output=%x_%j.out
#SBATCH --error=%x_%j.err
>>>>>>> f9ecc796

set -e

ROOT=/private/home/francoisporcher/FutureLatents
CONFIG_PATH=configs/vjepa2_kinetics_400_deterministic.yaml
CONFIG_NAME=$(basename "$CONFIG_PATH" .yaml)
EXPERIMENT_DIR="$ROOT/experiment/$CONFIG_NAME"
SLURM_LOG_DIR="$EXPERIMENT_DIR/slurm"

# Prepare experiment directory for SLURM logs
mkdir -p "$SLURM_LOG_DIR"
if [ -n "$SLURM_JOB_ID" ]; then
  OUT_FILE="$ROOT/${CONFIG_NAME}_${SLURM_JOB_ID}.out"
  ERR_FILE="$ROOT/${CONFIG_NAME}_${SLURM_JOB_ID}.err"
  [ -f "$OUT_FILE" ] && mv "$OUT_FILE" "$SLURM_LOG_DIR/"
  [ -f "$ERR_FILE" ] && mv "$ERR_FILE" "$SLURM_LOG_DIR/"
fi

cd "$ROOT"

# Silence bind warnings from non-interactive shells
source ~/.bashrc >/dev/null 2>&1
conda activate future_latents

echo "Conda environment: $CONDA_DEFAULT_ENV"
python --version
nvidia-smi

srun accelerate launch --num_processes 8 --num_machines 1 -m src.main \
  --config_path "$CONFIG_PATH"<|MERGE_RESOLUTION|>--- conflicted
+++ resolved
@@ -1,11 +1,4 @@
 #!/bin/bash
-<<<<<<< HEAD
-#SBATCH --job-name=vjepa2_kinetics_deterministic
-#SBATCH --nodes=1
-#SBATCH --ntasks-per-node=8
-#SBATCH --gpus-per-node=8
-#SBATCH --time=48:00:00
-=======
 ## Set up Slurm job
 # Use the config name as the job name so %x expands correctly in filenames
 #SBATCH --job-name=vjepa2_kinetics_400_deterministic
@@ -18,7 +11,6 @@
 # to the experiment folder
 #SBATCH --output=%x_%j.out
 #SBATCH --error=%x_%j.err
->>>>>>> f9ecc796
 
 set -e
 
