--- conflicted
+++ resolved
@@ -132,11 +132,6 @@
     )
 
     checkpoint_dir = checkpoints_dir
-<<<<<<< HEAD
-    save_every = config.TRAINER.TRAINING.SAVE_EVERY
-
-=======
->>>>>>> b3aed154
     trainer.fit(
         train_dataloader,
         val_dataloader,
