--- conflicted
+++ resolved
@@ -33,15 +33,8 @@
 
     config = load_config(Path(args.config_path))
     dataset = Kinetics400(config)
-<<<<<<< HEAD
-    breakpoint()
-    device = torch.device("cuda" if torch.cuda.is_available() else "cpu")
-    breakpoint()
-    model = AutoModel.from_pretrained(config["backbone"]["hf_repo"]).to(device).eval()
-=======
 
     model = LatentVideoModel(config).eval()
->>>>>>> cab5ad4e
     processor = AutoVideoProcessor.from_pretrained(config["backbone"]["hf_repo"])
     
     breakpoint()
